plugins {
	id 'io.spring.dependency-management' version '1.0.9.RELEASE' apply false
	id 'org.jetbrains.kotlin.jvm' version '1.3.72' apply false
	id 'org.jetbrains.dokka' version '0.10.1' apply false
	id 'org.asciidoctor.jvm.convert' version '2.4.0'
	id 'io.spring.nohttp' version '0.0.4.RELEASE'
	id 'de.undercouch.download' version '4.0.4'
	id "io.freefair.aspectj" version '5.0.0' apply false
	id "com.github.ben-manes.versions" version '0.28.0'
	id "me.champeau.gradle.jmh" version "0.5.0" apply false
}

ext {
	moduleProjects = subprojects.findAll { it.name.startsWith("spring-") }
	javaProjects = subprojects - project(":framework-bom")
	withoutJclOverSlf4j = {
		exclude group: "org.slf4j", name: "jcl-over-slf4j"
	}
}

configure(allprojects) { project ->
	apply plugin: "io.spring.dependency-management"

	dependencyManagement {
		imports {
			mavenBom "com.fasterxml.jackson:jackson-bom:2.10.4"
			mavenBom "io.netty:netty-bom:4.1.50.Final"
			mavenBom "io.projectreactor:reactor-bom:Dysprosium-SR7"
			mavenBom "io.rsocket:rsocket-bom:1.0.0"
			mavenBom "org.eclipse.jetty:jetty-bom:9.4.28.v20200408"
			mavenBom "org.jetbrains.kotlin:kotlin-bom:1.3.72"
			mavenBom "org.jetbrains.kotlinx:kotlinx-coroutines-bom:1.3.5"
			mavenBom "org.junit:junit-bom:5.6.2"
		}
		dependencies {
			dependencySet(group: 'org.apache.logging.log4j', version: '2.13.2') {
				entry 'log4j-api'
				entry 'log4j-core'
				entry 'log4j-slf4j-impl'
				entry 'log4j-jul'
			}
			dependency "org.slf4j:slf4j-api:1.7.30"
			dependency "com.google.code.findbugs:findbugs:3.0.1"
			dependency "com.google.code.findbugs:jsr305:3.0.2"

			dependencySet(group: 'org.aspectj', version: '1.9.5') {
				entry 'aspectjrt'
				entry 'aspectjtools'
				entry 'aspectjweaver'
			}
			dependencySet(group: 'org.codehaus.groovy', version: '3.0.3') {
				entry 'groovy'
				entry 'groovy-jsr223'
				entry 'groovy-templates'  // requires findbugs for warning-free compilation
				entry 'groovy-test'
				entry 'groovy-xml'
			}

			dependency "io.reactivex:rxjava:1.3.8"
			dependency "io.reactivex:rxjava-reactive-streams:1.2.1"
			dependency "io.reactivex.rxjava2:rxjava:2.2.19"
			dependency "io.reactivex.rxjava3:rxjava:3.0.3"
			dependency "io.projectreactor.tools:blockhound:1.0.2.RELEASE"

			dependency "com.caucho:hessian:4.0.62"
			dependency "com.fasterxml:aalto-xml:1.2.2"
			dependency("com.fasterxml.woodstox:woodstox-core:6.1.1") {
				exclude group: "stax", name: "stax-api"
			}
			dependency "com.google.code.gson:gson:2.8.6"
			dependency "com.google.protobuf:protobuf-java-util:3.11.4"
			dependency "com.googlecode.protobuf-java-format:protobuf-java-format:1.4"
			dependency("com.thoughtworks.xstream:xstream:1.4.11.1") {
				exclude group: "xpp3", name: "xpp3_min"
				exclude group: "xmlpull", name: "xmlpull"
			}
			dependency "org.apache.johnzon:johnzon-jsonb:1.2.4"
			dependency("org.codehaus.jettison:jettison:1.3.8") {
				exclude group: "stax", name: "stax-api"
			}
			dependencySet(group: 'org.jibx', version: '1.3.3') {
				entry 'jibx-bind'
				entry 'jibx-run'
			}
			dependency "org.ogce:xpp3:1.1.6"
			dependency "org.yaml:snakeyaml:1.26"

			dependency "com.h2database:h2:1.4.200"
			dependency "com.github.ben-manes.caffeine:caffeine:2.8.1"
			dependency "com.github.librepdf:openpdf:1.3.14"
			dependency "com.rometools:rome:1.12.2"
			dependency "commons-io:commons-io:2.5"
			dependency "io.vavr:vavr:0.10.2"
			dependency "net.sf.jopt-simple:jopt-simple:5.0.4"
			dependencySet(group: 'org.apache.activemq', version: '5.8.0') {
				entry 'activemq-broker'
				entry('activemq-kahadb-store') {
					exclude group: "org.springframework", name: "spring-context"
				}
				entry 'activemq-stomp'
			}
			dependency "org.apache.bcel:bcel:6.0"
			dependency "org.apache.commons:commons-pool2:2.8.0"
			dependencySet(group: 'org.apache.derby', version: '10.14.2.0') {
				entry 'derby'
				entry 'derbyclient'
			}
			dependency "org.apache.poi:poi-ooxml:4.1.2"
			dependency "org.apache-extras.beanshell:bsh:2.0b6"
			dependency "org.freemarker:freemarker:2.3.30"
			dependency "org.hsqldb:hsqldb:2.5.0"
			dependency "org.quartz-scheduler:quartz:2.3.2"
			dependency "org.codehaus.fabric3.api:commonj:1.1.0"
			dependency "net.sf.ehcache:ehcache:2.10.6"
			dependency "org.ehcache:jcache:1.0.1"
			dependency "org.ehcache:ehcache:3.4.0"
			dependency "org.hibernate:hibernate-core:5.4.15.Final"
			dependency "org.hibernate:hibernate-validator:6.1.5.Final"
			dependency "org.webjars:webjars-locator-core:0.44"
			dependency "org.webjars:underscorejs:1.8.3"

			dependencySet(group: 'org.apache.tomcat', version: '9.0.35') {
				entry 'tomcat-util'
				entry('tomcat-websocket') {
					exclude group: "org.apache.tomcat", name: "tomcat-websocket-api"
					exclude group: "org.apache.tomcat", name: "tomcat-servlet-api"
				}
			}
			dependencySet(group: 'org.apache.tomcat.embed', version: '9.0.35') {
				entry 'tomcat-embed-core'
				entry 'tomcat-embed-websocket'
			}
			dependencySet(group: 'io.undertow', version: '2.0.30.Final') {
				entry 'undertow-core'
				entry('undertow-websockets-jsr') {
					exclude group: "org.jboss.spec.javax.websocket", name: "jboss-websocket-api_1.1_spec"
				}
				entry('undertow-servlet') {
					exclude group: "org.jboss.spec.javax.servlet", name: "jboss-servlet-api_3.1_spec"
					exclude group: "org.jboss.spec.javax.annotation", name: "jboss-annotations-api_1.2_spec"
				}
			}

			dependencySet(group: 'com.squareup.okhttp3', version: '3.14.7') {
				entry 'okhttp'
				entry 'mockwebserver'
			}
			dependency("org.apache.httpcomponents:httpclient:4.5.12") {
				exclude group: "commons-logging", name: "commons-logging"
			}
			dependency("org.apache.httpcomponents:httpasyncclient:4.1.4") {
				exclude group: "commons-logging", name: "commons-logging"
			}
			dependency "org.eclipse.jetty:jetty-reactive-httpclient:1.1.2"
			dependency 'org.apache.httpcomponents.client5:httpclient5:5.0'
			dependency 'org.apache.httpcomponents.core5:httpcore5-reactive:5.0'

			dependency "org.jruby:jruby:9.2.11.1"
			dependency "org.python:jython-standalone:2.7.1"
			dependency "org.mozilla:rhino:1.7.11"

			dependency "commons-fileupload:commons-fileupload:1.4"
			dependency "org.synchronoss.cloud:nio-multipart-parser:1.1.0"

			dependency("dom4j:dom4j:1.6.1") {
				exclude group: "xml-apis", name: "xml-apis"
			}
			dependency("jaxen:jaxen:1.1.1") {
				exclude group: "xml-apis", name: "xml-apis"
				exclude group: "xom", name: "xom"
				exclude group: "xerces", name: "xercesImpl"
			}

			dependency("junit:junit:4.13") {
				exclude group: "org.hamcrest", name: "hamcrest-core"
			}
			dependency("de.bechte.junit:junit-hierarchicalcontextrunner:4.12.1") {
				exclude group: "junit", name: "junit"
			}
			dependency "org.testng:testng:7.1.0"
			dependency "org.hamcrest:hamcrest:2.1"
			dependency "org.awaitility:awaitility:3.1.6"
			dependency "org.assertj:assertj-core:3.16.0"
			dependencySet(group: 'org.xmlunit', version: '2.6.2') {
				entry 'xmlunit-assertj'
				entry('xmlunit-matchers') {
					exclude group: "org.hamcrest", name: "hamcrest-core"
				}
			}
			dependencySet(group: 'org.mockito', version: '3.3.3') {
				entry('mockito-core') {
					exclude group: "org.hamcrest", name: "hamcrest-core"
				}
				entry 'mockito-junit-jupiter'
			}
			dependency "io.mockk:mockk:1.10.0"

			dependency("net.sourceforge.htmlunit:htmlunit:2.39.1") {
				exclude group: "commons-logging", name: "commons-logging"
			}
			dependency("org.seleniumhq.selenium:htmlunit-driver:2.39.0") {
				exclude group: "commons-logging", name: "commons-logging"
			}
			dependency("org.seleniumhq.selenium:selenium-java:3.141.59") {
				exclude group: "commons-logging", name: "commons-logging"
				exclude group: "io.netty", name: "netty"
			}
			dependency "org.skyscreamer:jsonassert:1.5.0"
			dependency "com.jayway.jsonpath:json-path:2.4.0"

			dependencySet(group: 'org.apache.tiles', version: '3.0.8') {
				entry 'tiles-api'
				entry('tiles-core', withoutJclOverSlf4j)
				entry('tiles-servlet', withoutJclOverSlf4j)
				entry('tiles-jsp', withoutJclOverSlf4j)
				entry('tiles-el', withoutJclOverSlf4j)
				entry('tiles-extras') {
					exclude group: "org.springframework", name: "spring-web"
					exclude group: "org.slf4j", name: "jcl-over-slf4j"
				}
			}
			dependency("org.apache.taglibs:taglibs-standard-jstlel:1.2.5") {
				exclude group: "org.apache.taglibs", name: "taglibs-standard-spec"
			}

			dependency "com.ibm.websphere:uow:6.0.2.17"
			dependency "com.jamonapi:jamon:2.81"
			dependency "joda-time:joda-time:2.10.5"
			dependency "org.eclipse.persistence:org.eclipse.persistence.jpa:2.7.6"
			dependency "org.javamoney:moneta:1.3"

			dependency "com.sun.activation:javax.activation:1.2.0"
			dependency "com.sun.mail:javax.mail:1.6.2"
			dependencySet(group: 'com.sun.xml.bind', version: '2.3.0.1') {
				entry 'jaxb-core'
				entry 'jaxb-impl'
				entry 'jaxb-xjc'
			}

			dependency "javax.activation:javax.activation-api:1.2.0"
			dependency "javax.annotation:javax.annotation-api:1.3.2"
			dependency "javax.cache:cache-api:1.1.0"
			dependency "javax.ejb:javax.ejb-api:3.2"
			dependency "javax.el:javax.el-api:3.0.1-b04"
			dependency "javax.enterprise.concurrent:javax.enterprise.concurrent-api:1.0"
			dependency "javax.faces:javax.faces-api:2.2"
			dependency "javax.inject:javax.inject:1"
			dependency "javax.inject:javax.inject-tck:1"
			dependency "javax.interceptor:javax.interceptor-api:1.2.2"
			dependency "javax.jms:javax.jms-api:2.0.1"
			dependency "javax.json:javax.json-api:1.1.4"
			dependency "javax.json.bind:javax.json.bind-api:1.0"
			dependency "javax.mail:javax.mail-api:1.6.2"
			dependency "javax.money:money-api:1.0.3"
			dependency "javax.resource:javax.resource-api:1.7.1"
			dependency "javax.servlet:javax.servlet-api:4.0.1"
			dependency "javax.servlet.jsp:javax.servlet.jsp-api:2.3.2-b02"
			dependency "javax.servlet.jsp.jstl:javax.servlet.jsp.jstl-api:1.2.1"
			dependency "javax.transaction:javax.transaction-api:1.3"
			dependency "javax.validation:validation-api:2.0.1.Final"
			dependency "javax.websocket:javax.websocket-api:1.1"
			dependency "javax.xml.bind:jaxb-api:2.3.1"
			dependency "javax.xml.ws:jaxws-api:2.3.1"

			dependency "org.eclipse.persistence:javax.persistence:2.2.0"

			// Substitute for "javax.management:jmxremote_optional:1.0.1_04" which
			// is not available on Maven Central
			dependency "org.glassfish.external:opendmk_jmxremote_optional_jar:1.0-b01-ea"
			dependency "org.glassfish:javax.el:3.0.1-b08"
			dependency "org.glassfish.main:javax.jws:4.0-b33"
			dependency "org.glassfish.tyrus:tyrus-container-servlet:1.13.1"
		}
		generatedPomCustomization {
			enabled = false
		}
		resolutionStrategy {
			cacheChangingModulesFor 0, "seconds"
		}
		repositories {
			mavenCentral()
			maven { url "https://repo.spring.io/libs-spring-framework-build" }
		}
	}
	configurations.all {
		resolutionStrategy {
			cacheChangingModulesFor 0, "seconds"
			cacheDynamicVersionsFor 0, "seconds"
		}
	}
}

configure([rootProject] + javaProjects) { project ->
	group = "org.springframework"

	apply plugin: "java"
	apply plugin: "java-test-fixtures"
	apply plugin: "checkstyle"
	apply plugin: 'org.springframework.build.compile'
	apply from: "${rootDir}/gradle/custom-java-home.gradle"
	apply from: "${rootDir}/gradle/ide.gradle"

	pluginManager.withPlugin("kotlin") {
		apply plugin: "org.jetbrains.dokka"
		compileKotlin {
			kotlinOptions {
				jvmTarget = "1.8"
				freeCompilerArgs = ["-Xjsr305=strict"]
				allWarningsAsErrors = true
			}
		}
		compileTestKotlin {
			kotlinOptions {
				jvmTarget = "1.8"
				freeCompilerArgs = ["-Xjsr305=strict"]
			}
		}
	}

	test {
		useJUnitPlatform()
		include(["**/*Tests.class", "**/*Test.class"])
		systemProperty("java.awt.headless", "true")
		systemProperty("testGroups", project.properties.get("testGroups"))
		systemProperty("io.netty.leakDetection.level", "paranoid")
	}

	checkstyle {
<<<<<<< HEAD
		toolVersion = "8.31"
		configDirectory.set(rootProject.file("src/checkstyle"))
=======
		toolVersion = "8.32"
		configDir = rootProject.file("src/checkstyle")
>>>>>>> e6603866
	}

	dependencies {
		testCompile("org.junit.jupiter:junit-jupiter-api")
		testCompile("org.junit.jupiter:junit-jupiter-params")
		testCompile("org.mockito:mockito-core")
		testCompile("org.mockito:mockito-junit-jupiter")
		testCompile("io.mockk:mockk")
		testCompile("org.assertj:assertj-core")
		// Pull in the latest JUnit 5 Launcher API to ensure proper support in IDEs.
		testRuntime("org.junit.platform:junit-platform-launcher")
		testRuntime("org.junit.jupiter:junit-jupiter-engine")
		testRuntime("org.apache.logging.log4j:log4j-core")
		testRuntime("org.apache.logging.log4j:log4j-slf4j-impl")
		testRuntime("org.apache.logging.log4j:log4j-jul")
		// JSR-305 only used for non-required meta-annotations
		compileOnly("com.google.code.findbugs:jsr305")
		testCompileOnly("com.google.code.findbugs:jsr305")
		checkstyle("io.spring.javaformat:spring-javaformat-checkstyle:0.0.15")
	}

	ext.javadocLinks = [
			"https://docs.oracle.com/javase/8/docs/api/",
			"https://docs.oracle.com/javaee/7/api/",
			"https://docs.oracle.com/cd/E13222_01/wls/docs90/javadocs/",  // CommonJ
			"https://www.ibm.com/support/knowledgecenter/SS7JFU_8.5.5/com.ibm.websphere.javadoc.doc/web/apidocs/",
			"https://glassfish.java.net/nonav/docs/v3/api/",
			"https://docs.jboss.org/jbossas/javadoc/4.0.5/connector/",
			"https://docs.jboss.org/jbossas/javadoc/7.1.2.Final/",
			"https://tiles.apache.org/tiles-request/apidocs/",
			"https://tiles.apache.org/framework/apidocs/",
			"https://www.eclipse.org/aspectj/doc/released/aspectj5rt-api/",
			"https://www.ehcache.org/apidocs/2.10.4/",
			"https://www.quartz-scheduler.org/api/2.3.0/",
			"https://fasterxml.github.io/jackson-core/javadoc/2.10/",
			"https://fasterxml.github.io/jackson-databind/javadoc/2.10/",
			"https://fasterxml.github.io/jackson-dataformat-xml/javadoc/2.10/",
			"https://hc.apache.org/httpcomponents-client-ga/httpclient/apidocs/",
			"https://junit.org/junit4/javadoc/4.13/",
			"https://junit.org/junit5/docs/5.6.2/api/"
	] as String[]
}

configure(moduleProjects) { project ->
	apply from: "${rootDir}/gradle/spring-module.gradle"
}

configure(rootProject) {
	description = "Spring Framework"

	apply plugin: "groovy"
	apply plugin: "kotlin"
	apply plugin: "io.spring.nohttp"
	apply plugin: 'org.springframework.build.api-diff'
	apply from: "${rootDir}/gradle/publications.gradle"
	apply from: "${rootDir}/gradle/docs.gradle"

	nohttp {
		source.exclude "**/test-output/**"
		whitelistFile = project.file("src/nohttp/whitelist.lines")
		def rootPath = file(rootDir).toPath()
		def projectDirs = allprojects.collect { it.projectDir } + "${rootDir}/buildSrc"
		projectDirs.forEach { dir ->
			[ 'bin', 'build', 'out', '.settings' ]
				.collect { rootPath.relativize(new File(dir, it).toPath()) }
				.forEach { source.exclude "$it/**" }
			[ '.classpath', '.project' ]
				.collect { rootPath.relativize(new File(dir, it).toPath()) }
				.forEach { source.exclude "$it" }
		}
	}

	publishing {
		publications {
			mavenJava(MavenPublication) {
				artifact docsZip
				artifact schemaZip
				artifact distZip
			}
		}
	}
}<|MERGE_RESOLUTION|>--- conflicted
+++ resolved
@@ -326,13 +326,8 @@
 	}
 
 	checkstyle {
-<<<<<<< HEAD
-		toolVersion = "8.31"
+		toolVersion = "8.32"
 		configDirectory.set(rootProject.file("src/checkstyle"))
-=======
-		toolVersion = "8.32"
-		configDir = rootProject.file("src/checkstyle")
->>>>>>> e6603866
 	}
 
 	dependencies {
